--- conflicted
+++ resolved
@@ -3,15 +3,12 @@
 Audiograph adheres to [Semantic Versioning](http://semver.org/).
 
 ## Next Release:
-<<<<<<< HEAD
 - When chart view loses accessibility focus playing audiograph is stopped.
 - Added wrapper for interoperability with Objective-C.
 - Changed `AudiographPlayable` to `AudiographProvidable` for an object to declare that it can provide chart data.
 - Introduced `AudiographPlayingView` as a view that can provide Audiograph data.
 - `AudiographLocalizations` is a class now in order to interoperate with Objective-C.
-=======
 - Improved support for carthage
->>>>>>> 7cef4b18
 
 ## 0.5.0 (26.04.2020):
 - Covered edge case where the input data does not contain enough distint y-coordinates and a steady line is played.
